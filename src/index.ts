/**
 * @file base model 基础模块
 * @author Yourtion Guo <yourtion@gmail.com>
 */

import { Delete, Insert, MysqlInsert, QueryBuilder, Select, Update } from "squel";
import * as Squel from "squel";

export const squel = Squel.useFlavour("mysql");

export { Delete, Insert, MysqlInsert, Select, Update };

const SELETE_OPT = { autoQuoteTableNames: true, autoQuoteFieldNames: true };

export interface IKVObject<T = any> {
  [key: string]: T;
}
export type IConditions = IKVObject<string | string[]>;
export type IPrimary = string | number;

export interface IPageParams {
  limit?: number;
  offset?: number;
  order?: string;
  asc?: boolean;
}

export interface IPageResult<T> {
  count: number;
  list: T[];
}

/**
 * 删除对象中的 undefined
 */
function removeUndefined(object: IKVObject) {
  Object.keys(object).forEach((key) => object[key] === undefined && delete object[key]);
  if (Object.keys.length === 0) {
    throw Error("Object is empty");
  }
  return object;
}

/**
 * 解析 Where
 * - key-value 直接使用 =
 * - 以 $ 开头直接解析（数组直接析构）
 * - 以 # 开头解析为 like %*%
 * - 数组类型使用 in 方式
 */
function parseWhere(sql: Select, conditions: IConditions) {
  Object.keys(conditions).forEach((k) => {
    const condition = conditions[k];
    if (k.indexOf("$") === 0) {
      // 以 $ 开头直接解析
      if (Array.isArray(condition)) {
        sql.where(condition[0], ...condition.slice(1));
      } else {
        sql.where(condition);
      }
    } else if (k.indexOf("#") !== -1) {
      // 以 # 开头解析为 like
      sql.where(`${k.replace("#", "")} like ?`, "%" + condition + "%");
    } else if (k.indexOf("$") !== -1) {
      sql.where(k.replace("$", ""), condition);
    } else if (Array.isArray(condition)) {
      // 数组类型使用 in 方式
      sql.where(`${k} in ?`, condition);
    } else {
      // 使用查询条件解析
      sql.where(`${k} = ?`, condition);
    }
  });
}

export interface IBaseOptions {
  /** 表前缀 */
  prefix?: string;
  /** 主键名（默认为 id ） */
  primaryKey?: string;
  /** 默认 query 的列 */
  fields?: string[];
  /** 默认排序字段 */
  order?: string;
  /** 默认asc */
  asc?: boolean;
}

export default abstract class EBase<T> {

  public table: string;
  public primaryKey: string;
  public fields: string[];
  public parseWhere = parseWhere;
  protected connect: any;
  private order?: string;
  private asc: boolean;
  private log: (info: any) => void;

  constructor(table: string, connect: any, options: IBaseOptions = {}) {
    const tablePrefix = options.prefix !== undefined ? options.prefix : "";
    this.table = tablePrefix + table;
    this.primaryKey = options.primaryKey || "id";
    this.fields = options.fields || [];
    this.order = options.order;
    this.asc = options.asc || true;
    this.connect = connect;
    this.log = this.debugInfo<any>(table);
  }

  /**
   * 输出 SQL Debug
   */
  abstract debugInfo<U = string>(name?: string): (info: U) => U;

  /**
   * 查询方法（内部查询尽可能调用这个，会打印Log）
   */
  abstract query(sql: QueryBuilder | string, connection?: any): any;

  /**
   * 错误处理方法
   */
  abstract errorHandler(err: any): void;

  public _count(conditions: IConditions = {}) {
    const sql = squel.select().from(this.table).field("COUNT(*)", "c");
    parseWhere(sql, conditions);
    return sql;
  }

  public countRaw(connect: any, conditions: IConditions = {}): Promise<number> {
    return this.query(this._count(conditions), connect).then((res: any) => res && res[0] && res[0].c);
  }

  /**
   * 计算数据表 count
   */
  public count(conditions: IConditions = {}) {
    return this.countRaw(this.connect, conditions);
  }

  public _getByPrimary(primary: IPrimary, fields: string[]) {
    if (primary === undefined) {
      throw new Error("`primary` 不能为空");
    }
    const sql = squel.select(SELETE_OPT).from(this.table).where(this.primaryKey + " = ?", primary).limit(1);
    fields.forEach((f) => sql.field(f));
    return sql;
  }

  public getByPrimaryRaw(connect: any, primary: string, fields = this.fields): Promise<T> {
    return this.query(this._getByPrimary(primary, fields), connect).then((res: T[]) => res && res[0]);
  }

  /**
   * 根据主键获取数据
   */
  public getByPrimary(primary: string, fields = this.fields) {
    return this.getByPrimaryRaw(this.connect, primary, fields);
  }

  public _getOneByField(object: IKVObject = {}, fields = this.fields) {
    const sql = squel.select(SELETE_OPT).from(this.table).limit(1);
    fields.forEach((f) => sql.field(f));
    parseWhere(sql, object);
    return sql;
  }

  public getOneByFieldRaw(connect: any, object: IKVObject = {}, fields = this.fields): Promise<T> {
    return this.query(this._getOneByField(object, fields), connect).then((res: T[]) => res && res[0]);
  }

  /**
   * 根据查询条件获取一条记录
   */
  public getOneByField(object: IKVObject = {}, fields = this.fields) {
    return this.getOneByFieldRaw(this.connect, object, fields);
  }

  public _deleteByPrimary(primary: IPrimary, limit = 1) {
    if (primary === undefined) {
      throw new Error("`primary` 不能为空");
    }
    return squel.delete().from(this.table).where(this.primaryKey + " = ?", primary).limit(limit);
  }

  public deleteByPrimaryRaw(connect: any, primary: IPrimary, limit = 1): Promise<number> {
    return this.query(this._deleteByPrimary(primary, limit), connect).then((res: any) => res && res.affectedRows);
  }

  /**
   * 根据主键删除数据
   */
  public deleteByPrimary(primary: IPrimary, limit = 1) {
    return this.deleteByPrimaryRaw(this.connect, primary, limit);
  }

  public _deleteByField(conditions: IConditions, limit = 1) {
    const sql = squel.delete().from(this.table).limit(limit);
    Object.keys(conditions).forEach((k) =>
      sql.where(k + (Array.isArray(conditions[k]) ? " in" : " =") + " ? ", conditions[k]),
    );
    return sql;
  }

  public deleteByFieldRaw(connect: any, conditions: IConditions, limit = 1): Promise<number> {
    return this.query(this._deleteByField(conditions, limit), connect).then((res: any) => res && res.affectedRows);
  }

  /**
   * 根据查询条件删除数据
   *
   * @param {Object} [object={}] 字段、值对象
   * @param {Number} [limit=1] 删除条数
   * @returns {Promise}
   * @memberof Base
   */
  public deleteByField(conditions: IConditions, limit = 1) {
    return this.deleteByFieldRaw(this.connect, conditions, limit);
  }

  /**
   * 根据查询条件获取记录
   *
   * @param {Object} [object={}] 字段、值对象
   * @param {Array} [fields=this.fields] 所需要的列数组
   * @returns {Promise}
   * @memberof Base
   */
  public getByField(conditions: IConditions = {}, fields = this.fields): Promise<T[]> {
    return this.list(conditions, fields, 999);
  }

  public _insert(object: IKVObject = {}) {
    removeUndefined(object);
    return squel.insert().into(this.table).setFields(object);
  }

  public insertRaw(connect: any, object: IKVObject = {}) {
    return this.query(this._insert(object), connect);
  }

  /**
   * 插入一条数据
   */
  public insert(object: IKVObject = {}) {
    return this.insertRaw(this.connect, object);
  }

  public _batchInsert(array: IKVObject[]) {
    array.forEach((o) => removeUndefined(o));
    return squel.insert().into(this.table).setFieldsRows(array);
  }

  /**
   * 批量插入数据
   */
  public batchInsert(array: IKVObject[]) {
    return this.query(this._batchInsert(array));
  }

<<<<<<< HEAD
  public _updateByField(conditions: IConditions, objects: IKVObject, raw = false) {
    if (!conditions || Object.keys(conditions).length < 1) { throw new Error("`key` 不能为空"); }

=======
  public _updateByPrimary(primary: IPrimary, objects: IKVObject, raw = false) {
    if (primary === undefined) {
      throw new Error("`primary` 不能为空");
    }
>>>>>>> 7259478f
    removeUndefined(objects);
    const sql = squel.update().table(this.table);
    Object.keys(conditions).forEach((k) => sql.where(`${k} = ?`, conditions[k]));
    if (!raw) {
      return sql.setFields(objects);
    }
    Object.keys(objects).forEach((k) => {
      if (k.indexOf("$") === 0) {
        sql.set(objects[k]);
      } else {
        sql.set(`${k} = ?`, objects[k]);
      }
    });
    return sql;
  }

  public updateByFieldRaw(connect: any, conditions: IConditions, objects: IKVObject, raw = false): Promise<number> {
    return this.query(this._updateByField(conditions, objects), connect).then((res: any) => res && res.affectedRows);
  }

  /**
   * 根据查询条件更新记录
   */
  public updateByField(conditions: IConditions, objects: IKVObject, raw = false): Promise<number> {
    return this.updateByFieldRaw(this.connect, conditions, objects).then((res: any) => res && res.affectedRows);
  }

  /**
   * 根据主键更新记录
   */
  public updateByPrimary(primary: IPrimary, objects: IKVObject, raw = false): Promise<number> {
    if (primary === undefined) { throw new Error("`primary` 不能为空"); }
    const condition: IKVObject = {};
    condition[this.primaryKey] = primary;
    return this.updateByField(condition, objects, raw).then((res: any) => res && res.affectedRows);
  }

  public _createOrUpdate(objects: IKVObject, update = Object.keys(objects)) {
    removeUndefined(objects);
    const sql = squel.insert().into(this.table);
    sql.setFields(objects);
    update.forEach((k) => {
      if (Array.isArray(objects[k])) {
        sql.onDupUpdate(objects[k][0], objects[k][1]);
      } else if (objects[k] !== undefined) {
        sql.onDupUpdate(k, objects[k]);
      }
    });
    return sql;
  }

  /**
   * 创建一条记录，如果存在就更新
   */
  public createOrUpdate(objects: IKVObject, update = Object.keys(objects)) {
    return this.query(this._createOrUpdate(objects, update));
  }

<<<<<<< HEAD
  public _incrFields(primary: IPrimary, fields: string[], num = 1) {
    if (primary === undefined) { throw new Error("`primary` 不能为空"); }

=======
  public _updateByField(conditions: IConditions, objects: IKVObject, raw = false) {
    if (!conditions || Object.keys(conditions).length < 1) {
      throw new Error("`key` 不能为空");
    }
    removeUndefined(objects);
    const sql = squel.update().table(this.table);
    Object.keys(conditions).forEach((k) => sql.where(`${k} = ?`, conditions[k]));
    if (!raw) {
      return sql.setFields(objects);
    }
    Object.keys(objects).forEach((k) => {
      if (k.indexOf("$") === 0) {
        sql.set(objects[k]);
      } else {
        sql.set(`${k} = ?`, objects[k]);
      }
    });
    return sql;
  }

  /**
   * 根据查询条件更新记录
   */
  public updateByField(conditions: IConditions, objects: IKVObject, raw = false): Promise<number> {
    return this.query(this._updateByField(conditions, objects)).then((res: any) => res && res.affectedRows);
  }

  public _incrFields(primary: IPrimary, fields: string[], num = 1) {
    if (primary === undefined) {
      throw new Error("`primary` 不能为空");
    }
>>>>>>> 7259478f
    const sql = squel.update().table(this.table).where(this.primaryKey + " = ?", primary);
    fields.forEach((f) => sql.set(`${f} = ${f} + ${num}`));
    return sql;
  }

  public incrFieldsRaw(connect: any, primary: IPrimary, fields: string[], num = 1): Promise<number> {
    return this.query(this._incrFields(primary, fields, num), connect).then((res: any) => res && res.affectedRows);
  }

  /**
   * 根据主键对数据列执行加一操作
   */
  public incrFields(primary: IPrimary, fields: string[], num = 1) {
    return this.incrFieldsRaw(this.connect, primary, fields, num);
  }

  public _list(
    conditions: IConditions = {},
    fields = this.fields,
    limit = 999,
    offset = 0,
    order = this.order,
    asc = this.asc,
  ) {
    removeUndefined(conditions);
    const sql = squel.select(SELETE_OPT).from(this.table).offset(offset).limit(limit);
    fields.forEach((f) => sql.field(f));
    parseWhere(sql, conditions);
    if (order) {
      sql.order(order, asc);
    }
    return sql;
  }

  public listRaw(connect: any, conditions = {}, fields = this.fields, ...args: any[]): Promise<T[]> {
    if (args.length === 2 && typeof args[1] === "object") {
      return this.query(this._list(conditions, fields, args[0].limit, args[0].offset, args[0].order, args[0].asc), connect);
    }
    return this.query(this._list(conditions, fields, ...args), connect);
  }

  /**
   * 根据条件获取列表
   */
  public list(conditions: IConditions, fields?: string[], pages?: IPageParams): Promise<T[]>;
  /**
   * 根据条件获取列表
   */
  public list(
    conditions: IConditions,
    fields?: string[],
    limit?: number,
    offset?: number,
    order?: string,
    asc?: boolean,
  ): Promise<T[]>;
  public list(conditions = {}, fields = this.fields, ...args: any[]) {
    return this.listRaw(this.connect, conditions, fields, ...args);
  }

  public _search(
    keyword: string,
    search: string[],
    fields = this.fields,
    limit = 10,
    offset = 0,
    order = this.order,
    asc = true,
  ) {
<<<<<<< HEAD
    if (!keyword || search.length < 1) { throw new Error("`keyword` | `search` 不能为空"); }
=======
    if (!keyword || search.length < 1) {
      throw new Error("`keyword` | `search` 不能为空");
    }
>>>>>>> 7259478f
    const sql = squel.select(SELETE_OPT).from(this.table).offset(offset).limit(limit);
    fields.forEach((f) => sql.field(f));
    const exp = squel.expr();
    search.forEach((k) => {
      exp.or(`${k} like ?`, "%" + keyword + "%");
    });
    sql.where(exp);
    if (order) {
      sql.order(order, asc);
    }
    return sql;
  }

  /**
   * 根据关键词进行搜索
   */
  public search(keyword: string, search: string[], fields?: string[], pages?: IPageParams): Promise<T[]>;
  /**
   * 根据关键词进行搜索
   */
  public search(keyword: string, search: string[], fields?: string[], limit?: number, offset?: number, order?: string, asc?: boolean): Promise<T[]>;
  public search(keyword: string, search: string[], fields = this.fields, ...args: any[]): Promise<T[]> {
    if (args.length === 1 && typeof args[0] === "object") {
      return this.query(
        this._search(keyword, search, fields, args[0].limit, args[0].offset, args[0].order, args[0].asc),
      );
    }
    return this.query(this._search(keyword, search, fields, ...args));
  }

  /**
   * 根据条件获取分页内容（比列表多出总数计算）
   */
  public page(conditions: IConditions, fields?: string[], limit?: number, offset?: number, order?: string, asc?: boolean): Promise<IPageResult<T>>;
  /**
   * 根据条件获取分页内容（比列表多出总数计算）
   */
  public page(conditions: IConditions, fields?: string[], pages?: IPageParams): Promise<IPageResult<T>>;
  public page(conditions = {}, fields = this.fields, ...args: any[]): Promise<IPageResult<T>> {
    const listSql = this.list(conditions, fields, ...args);
    const countSql = this.count(conditions);
    return Promise.all([listSql, countSql]).then(([list, count = 0]) => list && { count, list });
  }

  /**
   * 执行事务（通过传入方法）
   */
  public transactions(name: string, func: (conn: any) => any) {
    return async () => {
<<<<<<< HEAD
      if (!name) { throw new Error("`name` 不能为空"); }
      // utils.randomString(6);
      const tid = "";
      const debug = this.debugSQL(`Transactions[${tid}] - ${name}`);
=======
      if (!name) {
        throw new Error("`name` 不能为空");
      }
      const tid = Math.random().toString(36).substring(6);
      const debug = this.debugInfo(`Transactions[${tid}] - ${name}`);
>>>>>>> 7259478f
      const connection = await this.connect.getConnectionAsync();
      connection.debugQuery = (sql: any) => {
        debug(sql);
        return connection.queryAsync(sql);
      };
      await connection.beginTransactionAsync(); // 开始事务
      debug("Transaction Begin");
      try {
        const result = await func(connection);
        await connection.commitAsync(); // 提交事务
        debug(`result: ${result}`);
        debug("Transaction Done");
        return result;
      } catch (err) {
        // 回滚错误
        await connection.rollbackAsync();
        debug(`Transaction Rollback ${err.code}`);
        this.errorHandler(err);
      } finally {
        connection.release();
      }
    };
  }

  /**
   * 执行事务（通过传人SQL语句数组）
   */
  public transactionSQLs(sqls: string[]) {
    return async () => {
      if (!sqls || sqls.length < 1) {
        throw new Error("`sqls` 不能为空");
      }
      this.log("Begin Transaction");
      const connection = await this.connect.getConnectionAsync();
      await connection.beginTransactionAsync();
      try {
        for (const sql of sqls) {
          this.log(`Transaction SQL: ${ sql }`);
          await connection.queryAsync(sql);
        }
        const res = await connection.commitAsync();
        this.log("Done Transaction");
        return res;
      } catch (err) {
        await connection.rollbackAsync();
        this.log("Rollback Transaction");
        this.errorHandler(err);
      } finally {
        await connection.release();
      }
    };
  }
}<|MERGE_RESOLUTION|>--- conflicted
+++ resolved
@@ -260,16 +260,9 @@
     return this.query(this._batchInsert(array));
   }
 
-<<<<<<< HEAD
   public _updateByField(conditions: IConditions, objects: IKVObject, raw = false) {
     if (!conditions || Object.keys(conditions).length < 1) { throw new Error("`key` 不能为空"); }
 
-=======
-  public _updateByPrimary(primary: IPrimary, objects: IKVObject, raw = false) {
-    if (primary === undefined) {
-      throw new Error("`primary` 不能为空");
-    }
->>>>>>> 7259478f
     removeUndefined(objects);
     const sql = squel.update().table(this.table);
     Object.keys(conditions).forEach((k) => sql.where(`${k} = ?`, conditions[k]));
@@ -328,43 +321,9 @@
     return this.query(this._createOrUpdate(objects, update));
   }
 
-<<<<<<< HEAD
   public _incrFields(primary: IPrimary, fields: string[], num = 1) {
     if (primary === undefined) { throw new Error("`primary` 不能为空"); }
 
-=======
-  public _updateByField(conditions: IConditions, objects: IKVObject, raw = false) {
-    if (!conditions || Object.keys(conditions).length < 1) {
-      throw new Error("`key` 不能为空");
-    }
-    removeUndefined(objects);
-    const sql = squel.update().table(this.table);
-    Object.keys(conditions).forEach((k) => sql.where(`${k} = ?`, conditions[k]));
-    if (!raw) {
-      return sql.setFields(objects);
-    }
-    Object.keys(objects).forEach((k) => {
-      if (k.indexOf("$") === 0) {
-        sql.set(objects[k]);
-      } else {
-        sql.set(`${k} = ?`, objects[k]);
-      }
-    });
-    return sql;
-  }
-
-  /**
-   * 根据查询条件更新记录
-   */
-  public updateByField(conditions: IConditions, objects: IKVObject, raw = false): Promise<number> {
-    return this.query(this._updateByField(conditions, objects)).then((res: any) => res && res.affectedRows);
-  }
-
-  public _incrFields(primary: IPrimary, fields: string[], num = 1) {
-    if (primary === undefined) {
-      throw new Error("`primary` 不能为空");
-    }
->>>>>>> 7259478f
     const sql = squel.update().table(this.table).where(this.primaryKey + " = ?", primary);
     fields.forEach((f) => sql.set(`${f} = ${f} + ${num}`));
     return sql;
@@ -434,13 +393,7 @@
     order = this.order,
     asc = true,
   ) {
-<<<<<<< HEAD
     if (!keyword || search.length < 1) { throw new Error("`keyword` | `search` 不能为空"); }
-=======
-    if (!keyword || search.length < 1) {
-      throw new Error("`keyword` | `search` 不能为空");
-    }
->>>>>>> 7259478f
     const sql = squel.select(SELETE_OPT).from(this.table).offset(offset).limit(limit);
     fields.forEach((f) => sql.field(f));
     const exp = squel.expr();
@@ -490,18 +443,10 @@
    */
   public transactions(name: string, func: (conn: any) => any) {
     return async () => {
-<<<<<<< HEAD
       if (!name) { throw new Error("`name` 不能为空"); }
       // utils.randomString(6);
       const tid = "";
-      const debug = this.debugSQL(`Transactions[${tid}] - ${name}`);
-=======
-      if (!name) {
-        throw new Error("`name` 不能为空");
-      }
-      const tid = Math.random().toString(36).substring(6);
       const debug = this.debugInfo(`Transactions[${tid}] - ${name}`);
->>>>>>> 7259478f
       const connection = await this.connect.getConnectionAsync();
       connection.debugQuery = (sql: any) => {
         debug(sql);
